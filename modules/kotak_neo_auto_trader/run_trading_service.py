--- conflicted
+++ resolved
@@ -37,10 +37,7 @@
     from .portfolio import KotakNeoPortfolio
     from .scrip_master import KotakNeoScripMaster
     from .live_price_cache import LivePriceCache
-<<<<<<< HEAD
     from .storage import cleanup_expired_failed_orders
-=======
->>>>>>> 13b6d61a
     from . import config
     from .utils.service_conflict_detector import prevent_service_conflict
 except ImportError:
@@ -51,10 +48,7 @@
     from modules.kotak_neo_auto_trader.portfolio import KotakNeoPortfolio
     from modules.kotak_neo_auto_trader.scrip_master import KotakNeoScripMaster
     from modules.kotak_neo_auto_trader.live_price_cache import LivePriceCache
-<<<<<<< HEAD
     from modules.kotak_neo_auto_trader.storage import cleanup_expired_failed_orders
-=======
->>>>>>> 13b6d61a
     from modules.kotak_neo_auto_trader import config
     from modules.kotak_neo_auto_trader.utils.service_conflict_detector import prevent_service_conflict
 
@@ -124,7 +118,6 @@
             logger.info("Initializing trading engine...")
             self.engine = AutoTradeEngine(env_file=self.env_file, auth=self.auth)
             
-<<<<<<< HEAD
             # Initialize engine (creates portfolio, orders, etc.)
             # Since auth is already logged in, this just initializes components without re-auth
             if not self.engine.login():
@@ -144,18 +137,6 @@
             
             # Subscribe to open positions immediately to avoid reconnect loops
             self._subscribe_to_open_positions()
-=======
-            # Initialize WebSocket live price feed
-            logger.info("Initializing live price feed...")
-            self._initialize_live_prices()
-            
-            # Initialize sell order manager with live prices
-            logger.info("Initializing sell order manager...")
-            self.sell_manager = SellOrderManager(
-                self.auth, 
-                price_manager=self.price_cache
-            )
->>>>>>> 13b6d61a
             
             logger.info("Service initialized successfully")
             logger.info("=" * 80)
@@ -505,11 +486,7 @@
             logger.info(f"TASK: POSITION MONITOR ({current_hour}:30)")
             logger.info("=" * 80)
             
-<<<<<<< HEAD
             # Monitor positions for signals (pass shared price_cache to avoid duplicate auth)
-=======
-            # Monitor positions for signals (share price_cache)
->>>>>>> 13b6d61a
             summary = self.engine.monitor_positions(live_price_manager=self.price_cache)
             logger.info(f"Position monitor summary: {summary}")
             
@@ -644,7 +621,6 @@
             logger.info("=" * 80)
             
             # Clean up expired failed orders
-<<<<<<< HEAD
             # This removes failed orders that are older than 1 day (after market open)
             # or 2+ days old, keeping only today's orders and yesterday's orders before market open
             try:
@@ -655,14 +631,6 @@
                     logger.debug("No expired failed orders to clean up")
             except Exception as e:
                 logger.warning(f"Failed to cleanup expired orders: {e}")
-=======
-            from .storage import cleanup_expired_failed_orders
-            removed_count = cleanup_expired_failed_orders(config.TRADES_HISTORY_PATH)
-            if removed_count > 0:
-                logger.info(f"✅ Cleaned up {removed_count} expired failed order(s)")
-            else:
-                logger.info("No expired failed orders to clean up")
->>>>>>> 13b6d61a
             
             # Run EOD cleanup if available
             if hasattr(self.engine, 'eod_cleanup') and self.engine.eod_cleanup:
@@ -780,7 +748,6 @@
             logger.info("TRADING SERVICE SHUTDOWN")
             logger.info("=" * 80)
             
-<<<<<<< HEAD
             # Clean up price cache
             if self.price_cache:
                 try:
@@ -788,16 +755,6 @@
                     logger.info("Price cache stopped")
                 except Exception as e:
                     logger.warning(f"Error stopping price cache: {e}")
-=======
-            # Stop WebSocket price feed
-            if self.price_cache:
-                try:
-                    logger.info("Stopping WebSocket price feed...")
-                    self.price_cache.stop()
-                    logger.info("✅ WebSocket stopped")
-                except Exception as e:
-                    logger.error(f"Error stopping WebSocket: {e}")
->>>>>>> 13b6d61a
             
             # Logout from session
             if self.auth:
